#ifndef _READLINE_H
#define _READLINE_H

/** @file
 *
 * Minmal readline
 *
 */

<<<<<<< HEAD
extern char * readline ( const char *prompt ) __nonnull;
=======
extern char * __malloc readline ( const char *prompt );
>>>>>>> 376bacab

#endif /* _READLINE_H */<|MERGE_RESOLUTION|>--- conflicted
+++ resolved
@@ -7,10 +7,6 @@
  *
  */
 
-<<<<<<< HEAD
-extern char * readline ( const char *prompt ) __nonnull;
-=======
 extern char * __malloc readline ( const char *prompt );
->>>>>>> 376bacab
 
 #endif /* _READLINE_H */